"""
Base dialogs for YTSage application.
Contains basic utility dialogs like LogWindow and AboutDialog.
"""

from datetime import datetime

from PySide6.QtCore import Qt, QThread, QTimer, Signal
from PySide6.QtWidgets import (
    QDialog,
    QDialogButtonBox,
    QHBoxLayout,
    QLabel,
    QMessageBox,
    QPushButton,
    QSizePolicy,
    QTextEdit,
    QVBoxLayout,
    QWidget,
)

from src.utils.ytsage_localization import _

from src.core.ytsage_ffmpeg import get_ffmpeg_path
from src.core.ytsage_utils import _version_cache, check_ffmpeg, get_ffmpeg_version, get_ytdlp_version, refresh_version_cache
from src.core.ytsage_yt_dlp import check_ytdlp_installed, get_yt_dlp_path


class LogWindow(QDialog):
    def __init__(self, parent=None) -> None:
        super().__init__(parent)
        self.setWindowTitle("yt-dlp Log")
        self.setMinimumSize(700, 500)

        layout = QVBoxLayout(self)

        self.log_text = QTextEdit()
        self.log_text.setReadOnly(True)
        self.log_text.setStyleSheet(
            """
            QTextEdit {
                background-color: #2b2b2b;
                color: #ffffff;
                font-family: Consolas, monospace;
                font-size: 12px;
                border: 2px solid #3d3d3d;
                border-radius: 4px;
            }
        """
        )

        layout.addWidget(self.log_text)

    def append_log(self, message) -> None:
        self.log_text.append(message)
        # Auto-scroll to bottom
        scrollbar = self.log_text.verticalScrollBar()
        scrollbar.setValue(scrollbar.maximum())


class AboutDialog(QDialog):
    def __init__(self, parent=None) -> None:
        super().__init__(parent)
        self._parent = parent  # Store parent to access version etc.
        self.setWindowTitle(_("about.title"))
        self.setMinimumSize(460, 420)  # Slightly increased to accommodate paths
        self.resize(460, 440)  # Slightly increased initial size
        self.setMaximumSize(500, 480)  # Reasonable maximum size

        # Set window flags to make dialog independent of parent movement
        self.setWindowFlags(Qt.WindowType.Dialog | Qt.WindowType.WindowCloseButtonHint)

        layout = QVBoxLayout(self)
        layout.setSpacing(15)  # Reduced spacing
        layout.setContentsMargins(20, 20, 20, 20)  # Reduced margins
        layout.setSizeConstraint(QVBoxLayout.SizeConstraint.SetMinAndMaxSize)

        # App Information Section
        app_info_widget = self._create_app_info_section()
        layout.addWidget(app_info_widget)

        # Separator - subtle and compact
        separator = QWidget()
        separator.setFixedHeight(1)
        separator.setStyleSheet("background-color: #2a2a2a; margin: 8px 20px;")
        layout.addWidget(separator)

        # System Information Section
        system_info_widget = self._create_system_info_section()
        layout.addWidget(system_info_widget)

        # Close Button - compact positioning
        layout.addSpacing(10)  # Reduced space before button
        button_layout = QHBoxLayout()
        button_box = QDialogButtonBox(QDialogButtonBox.StandardButton.Ok)
        button_box.accepted.connect(self.accept)

        # Center the button
        button_layout.addStretch()
        button_layout.addWidget(button_box)
        button_layout.addStretch()
        layout.addLayout(button_layout)

        # Apply overall styling - improved consistency
        self.setStyleSheet(
            """
            QDialog { 
                background-color: #15181b; 
                color: #ffffff; 
            }
            QLabel { 
                color: #cccccc; 
            }
            QPushButton {
                padding: 10px 30px;
                background-color: #c90000;
                border: none;
                border-radius: 6px;
                color: white;
                font-weight: bold;
                font-size: 12px;
                min-width: 80px;
            }
            QPushButton:hover { 
                background-color: #a50000; 
            }
            QPushButton:pressed { 
                background-color: #800000; 
            }
            QGroupBox {
                font-weight: bold;
                border: 1px solid #333333;
                border-radius: 8px;
                margin-top: 12px;
                padding-top: 12px;
                background-color: #15181b;
            }
            QGroupBox::title {
                subcontrol-origin: margin;
                left: 15px;
                padding: 0 10px 0 10px;
                color: #ffffff;
                font-size: 14px;
            }
        """
        )

    def _create_app_info_section(self) -> QWidget:
        """Create the application information section - compact version"""
        widget = QWidget()
        layout = QVBoxLayout(widget)
        layout.setSpacing(6)  # Reduced spacing

        # Title and Version - more compact
        title_label = QLabel(
            "<span style='color: #c90000; font-size: 28px; font-weight: 300; letter-spacing: 2px;'>YTSage</span>"
        )
        title_label.setAlignment(Qt.AlignmentFlag.AlignCenter)
        layout.addWidget(title_label)

        version_label = QLabel(
<<<<<<< HEAD
            f"<span style='color: #cccccc; font-size: 13px; font-weight: normal;'>Version {getattr(self._parent, 'version', '4.8.3')}</span>"
=======
            f"<span style='color: #cccccc; font-size: 13px; font-weight: normal;'>{_('about.version', version=getattr(self._parent, 'version', '4.9.0b'))}</span>"
>>>>>>> c00ef147
        )
        version_label.setAlignment(Qt.AlignmentFlag.AlignCenter)
        layout.addWidget(version_label)

        # Description - more compact
        description_label = QLabel(_("about.description"))
        description_label.setWordWrap(True)
        description_label.setAlignment(Qt.AlignmentFlag.AlignCenter)
        description_label.setStyleSheet("color: #ffffff; font-size: 11px; margin: 6px 0;")
        layout.addWidget(description_label)

        # Author and Links - compact single line
        info_layout = QHBoxLayout()
        info_layout.setSpacing(15)

        author_label = QLabel(
            f"{_('about.author', author='<a href=\'https://github.com/oop7/\' style=\'color: #c90000; text-decoration: none; font-size: 10px;\'>oop7</a>')}"
        )
        author_label.setOpenExternalLinks(True)
        info_layout.addWidget(author_label)

        repo_label = QLabel(
            f"{_('about.github', repo='<a href=\'https://github.com/oop7/YTSage/\' style=\'color: #c90000; text-decoration: none; font-size: 10px;\'>YTSage</a>')}"
        )
        repo_label.setOpenExternalLinks(True)
        info_layout.addWidget(repo_label)

        # Center the info layout
        info_container = QHBoxLayout()
        info_container.addStretch()
        info_container.addLayout(info_layout)
        info_container.addStretch()

        layout.addLayout(info_container)

        return widget

    def _create_system_info_section(self) -> QWidget:
        """Create the system information section with compact design"""
        # Create main container with compact styling
        container = QWidget()
        container.setStyleSheet(
            """
            QWidget {
                border: 1px solid #333333;
                border-radius: 8px;
                background-color: #15181b;
                margin-top: 5px;
            }
        """
        )

        main_layout = QVBoxLayout(container)
        main_layout.setSpacing(8)  # Compact spacing
        main_layout.setContentsMargins(15, 10, 15, 10)

        # Create header with title and refresh button on same line
        header_layout = QHBoxLayout()
        header_layout.setContentsMargins(0, 0, 0, 5)

        # System Information title
        title_label = QLabel(_("about.system_info"))
        title_label.setStyleSheet(
            """
            QLabel {
                color: #ffffff;
                font-size: 14px;
                font-weight: bold;
                padding: 0px;
                margin: 0px;
            }
        """
        )
        header_layout.addWidget(title_label)

        # Add stretch to push refresh button to the right
        header_layout.addStretch()

        # Create refresh button
        self.refresh_btn = QPushButton(_("about.refresh"))
        self.refresh_btn.setFixedSize(16, 16)
        self.refresh_btn.setStyleSheet(
            """
            QPushButton {
                padding: 0px;
                background-color: transparent;
                border: none;
                color: #cccccc;
                font-size: 10px;
                font-weight: normal;
                margin: 0px;
            }
            QPushButton:hover {
                color: #ffffff;
                background-color: rgba(255, 255, 255, 0.1);
                border-radius: 8px;
            }
            QPushButton:pressed {
                color: #c90000;
                background-color: rgba(201, 0, 0, 0.1);
            }
        """
        )
        self.refresh_btn.clicked.connect(self.refresh_version_info)
        header_layout.addWidget(self.refresh_btn)

        main_layout.addLayout(header_layout)

        # Compact status grid layout
        self.status_container = QVBoxLayout()
        self.status_container.setSpacing(6)  # Tight spacing
        self.status_container.setContentsMargins(0, 0, 0, 0)

        main_layout.addLayout(self.status_container)

        # Show loading message initially
        self._show_loading_message()

        # Populate system information asynchronously
        QTimer.singleShot(100, self.update_system_info)

        return container

    def _show_loading_message(self) -> None:
        """Show a compact loading message while system information is being gathered."""
        loading_label = QLabel(_("about.loading"))
        loading_label.setAlignment(Qt.AlignmentFlag.AlignCenter)
        loading_label.setStyleSheet(
            """
            QLabel {
                color: #cccccc;
                font-size: 11px;
                font-style: italic;
                padding: 10px;
            }
        """
        )

        self.status_container.addWidget(loading_label)

    def _create_status_item(self, icon, name, status_text, version_text, path_text=None, cache_status="") -> QWidget:
        """Create a compact status item widget"""
        item_widget = QWidget()
        # Adjust height based on whether we have path info
        item_height = 50 if path_text else 35
        item_widget.setMaximumHeight(item_height)
        item_widget.setSizePolicy(QSizePolicy.Policy.Expanding, QSizePolicy.Policy.Fixed)

        # Main layout
        item_layout = QVBoxLayout(item_widget)
        item_layout.setContentsMargins(8, 4, 8, 4)
        item_layout.setSpacing(2)

        # First row: Icon, name, status, version
        first_row = QHBoxLayout()
        first_row.setSpacing(8)

        # Icon and name - compact
        name_label = QLabel(f"{icon} <b>{name}</b>")
        name_label.setStyleSheet("font-size: 12px; color: #ffffff; font-weight: bold;")
        name_label.setMinimumWidth(80)
        first_row.addWidget(name_label)

        # Status - compact
        status_label = QLabel(status_text)
        status_label.setStyleSheet("font-size: 11px; font-weight: bold;")
        status_label.setMinimumWidth(70)
        first_row.addWidget(status_label)

        # Version info - improved readability
        version_info = version_text
        if cache_status:
            version_info += cache_status

        version_label = QLabel(version_info)
        version_label.setStyleSheet("font-size: 11px; color: #cccccc;")  # Increased from 10px
        version_label.setWordWrap(False)
        first_row.addWidget(version_label)

        # Add stretch to push everything left
        first_row.addStretch()

        item_layout.addLayout(first_row)

        # Second row: Path (if provided)
        if path_text:
            path_label = QLabel(f"📁 {path_text}")
            path_label.setStyleSheet("font-size: 10px; color: #aaaaaa; margin-left: 12px;")  # Increased from 9px, better color
            path_label.setWordWrap(False)
            # Truncate very long paths
            if len(str(path_text)) > 60:
                truncated_path = "..." + str(path_text)[-57:]
                path_label.setText(f"📁 {truncated_path}")
            item_layout.addWidget(path_label)

        # Subtle background with minimal border
        item_widget.setStyleSheet(
            """
            QWidget {
                background-color: rgba(45, 45, 45, 0.3);
                border: 1px solid #2a2a2a;
                border-radius: 4px;
                margin: 1px;
            }
            QWidget:hover {
                background-color: rgba(60, 60, 60, 0.4);
            }
        """
        )

        return item_widget

    def update_system_info(self) -> None:
        """Update the system information display with compact layout."""
        # Clear existing items
        for i in reversed(range(self.status_container.count())):
            child = self.status_container.itemAt(i).widget()
            if child:
                child.deleteLater()

        # yt-dlp Status - compact version with path
        ytdlp_found = check_ytdlp_installed()
        ytdlp_status_text = (
            f"<span style='color: #4CAF50;'>{_('about.detected')}</span>" if ytdlp_found else f"<span style='color: #F44336;'>{_('about.missing')}</span>"
        )
        ytdlp_version = get_ytdlp_version()

        # Get yt-dlp path
        ytdlp_path = get_yt_dlp_path() if ytdlp_found else None
        ytdlp_path_text = ytdlp_path if ytdlp_path and ytdlp_path != "yt-dlp" else None

        # Simplified cache status
        ytdlp_cache = _version_cache.get("ytdlp", {})
        last_check = ytdlp_cache.get("last_check", 0)
        cache_status = ""
        if last_check > 0:
            cache_time = datetime.fromtimestamp(last_check).strftime("%H:%M")
            cache_status = f" <span style='color: #888; font-size: 10px;'>({cache_time})</span>"  # Increased from 9px

        ytdlp_item = self._create_status_item(
            "🎥",
            "yt-dlp",
            ytdlp_status_text,
            ytdlp_version + cache_status,
            ytdlp_path_text,
        )
        self.status_container.addWidget(ytdlp_item)

        # FFmpeg Status - compact version with path
        ffmpeg_found = check_ffmpeg()
        ffmpeg_status_text = (
            f"<span style='color: #4CAF50;'>{_('about.detected')}</span>"
            if ffmpeg_found
            else f"<span style='color: #F44336;'>{_('about.missing')}</span>"
        )
        ffmpeg_version = get_ffmpeg_version() if ffmpeg_found else _('about.not_available')

        # Get FFmpeg path
        ffmpeg_path_text = None
        if ffmpeg_found:
            ffmpeg_path = get_ffmpeg_path()
            ffmpeg_path_text = ffmpeg_path if ffmpeg_path else None

        # Simplified cache status for FFmpeg
        ffmpeg_cache = _version_cache.get("ffmpeg", {})
        last_check = ffmpeg_cache.get("last_check", 0)
        cache_status = ""
        if last_check > 0 and ffmpeg_found:
            cache_time = datetime.fromtimestamp(last_check).strftime("%H:%M")
            cache_status = f" <span style='color: #888; font-size: 10px;'>({cache_time})</span>"  # Increased from 9px

        ffmpeg_item = self._create_status_item(
            "🎬",
            "FFmpeg",
            ffmpeg_status_text,
            ffmpeg_version + cache_status,
            ffmpeg_path_text,
        )
        self.status_container.addWidget(ffmpeg_item)

    def refresh_version_info(self) -> None:
        """Refresh version information manually."""
        self.refresh_btn.setText(_('about.refreshing'))
        self.refresh_btn.setEnabled(False)

        # Perform refresh in a separate thread to avoid blocking UI
        class RefreshThread(QThread):
            finished = Signal(bool)

            def run(self):
                success = refresh_version_cache(force=True)
                self.finished.emit(success)

        self.refresh_thread = RefreshThread()
        self.refresh_thread.finished.connect(self.on_refresh_finished)
        self.refresh_thread.start()

    def on_refresh_finished(self, success) -> None:
        """Handle refresh completion."""
        self.refresh_btn.setText(_('about.refresh'))
        self.refresh_btn.setEnabled(True)

        if success:
            self.update_system_info()
        else:
            # Show error message with proper styling
            msg_box = QMessageBox(self)
            msg_box.setIcon(QMessageBox.Icon.Warning)
            msg_box.setWindowTitle(_('about.refresh_failed'))
            msg_box.setText(_('about.refresh_failed_message'))
            msg_box.setWindowIcon(self.windowIcon())
            msg_box.setStyleSheet(
                """
                QMessageBox {
                    background-color: #15181b;
                    color: #ffffff;
                }
                QMessageBox QLabel {
                    color: #ffffff;
                }
                QMessageBox QPushButton {
                    padding: 8px 15px;
                    background-color: #c90000;
                    border: none;
                    border-radius: 4px;
                    color: white;
                    font-weight: bold;
                    min-width: 80px;
                }
                QMessageBox QPushButton:hover {
                    background-color: #a50000;
                }
            """
            )
            msg_box.exec()<|MERGE_RESOLUTION|>--- conflicted
+++ resolved
@@ -159,11 +159,7 @@
         layout.addWidget(title_label)
 
         version_label = QLabel(
-<<<<<<< HEAD
-            f"<span style='color: #cccccc; font-size: 13px; font-weight: normal;'>Version {getattr(self._parent, 'version', '4.8.3')}</span>"
-=======
             f"<span style='color: #cccccc; font-size: 13px; font-weight: normal;'>{_('about.version', version=getattr(self._parent, 'version', '4.9.0b'))}</span>"
->>>>>>> c00ef147
         )
         version_label.setAlignment(Qt.AlignmentFlag.AlignCenter)
         layout.addWidget(version_label)
